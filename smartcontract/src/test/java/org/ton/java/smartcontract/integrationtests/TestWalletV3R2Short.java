package org.ton.java.smartcontract.integrationtests;

import com.iwebpp.crypto.TweetNaclFast;
import lombok.extern.slf4j.Slf4j;
import org.assertj.core.api.AssertionsForClassTypes;
import org.junit.Test;
import org.junit.runner.RunWith;
import org.junit.runners.JUnit4;
import org.ton.java.address.Address;
import org.ton.java.cell.Cell;
import org.ton.java.cell.CellSlice;
import org.ton.java.smartcontract.TestFaucet;
import org.ton.java.smartcontract.types.WalletV3Config;
import org.ton.java.smartcontract.wallet.v3.WalletV3R2;
import org.ton.java.tonlib.types.ExtMessageInfo;
import org.ton.java.tonlib.types.RawMessage;
import org.ton.java.tonlib.types.RawTransaction;
import org.ton.java.tonlib.types.RawTransactions;
import org.ton.java.utils.Utils;

import java.math.BigInteger;

import static java.util.Objects.nonNull;
import static org.assertj.core.api.Assertions.assertThat;

@Slf4j
@RunWith(JUnit4.class)
public class TestWalletV3R2Short extends CommonTest {

    @Test
    public void testWalletV3R12() throws InterruptedException {
        String hex = Utils.base64ToHexString("dGVzdFdhbGxldFYzUjItOTg=");
        String str = CellSlice.beginParse(Cell.fromHex(hex)).loadSnakeString();
        log.info("cell {}", str);
    }

    @Test
    public void testWalletV3R2() throws InterruptedException {

        TweetNaclFast.Signature.KeyPair keyPair = Utils.generateSignatureKeyPair();

        WalletV3R2 contract1 = WalletV3R2.builder()
                .tonlib(tonlib)
                .keyPair(keyPair)
                .walletId(42)
                .build();

        String nonBounceableAddress1 = contract1.getAddress().toNonBounceable();
        String bounceableAddress1 = contract1.getAddress().toBounceable();
        String rawAddress1 = contract1.getAddress().toRaw();

        log.info("non-bounceable address 1: {}", nonBounceableAddress1);
        log.info("    bounceable address 1: {}", bounceableAddress1);
        log.info("    raw address 1: {}", rawAddress1);
        log.info("pub-key {}", Utils.bytesToHex(contract1.getKeyPair().getPublicKey()));
        log.info("prv-key {}", Utils.bytesToHex(contract1.getKeyPair().getSecretKey()));

        String status = tonlib.getAccountStatus(Address.of(bounceableAddress1));
        log.info("account status {}", status);

        WalletV3R2 contract2 = WalletV3R2.builder()
                .tonlib(tonlib)
                .keyPair(keyPair)
                .walletId(98)
                .build();

        String nonBounceableAddress2 = contract2.getAddress().toNonBounceable();
        String bounceableAddress2 = contract2.getAddress().toBounceable();
        String rawAddress2 = contract2.getAddress().toRaw();

        log.info("non-bounceable address 2: {}", nonBounceableAddress2);
        log.info("    bounceable address 2: {}", bounceableAddress2);
        log.info("    raw address 2: {}", rawAddress2);

        log.info("pub-key {}", Utils.bytesToHex(contract2.getKeyPair().getPublicKey()));
        log.info("prv-key {}", Utils.bytesToHex(contract2.getKeyPair().getSecretKey()));

        // top up new wallet using test-faucet-wallet
        BigInteger balance1 = TestFaucet.topUpContract(tonlib, Address.of(nonBounceableAddress1), Utils.toNano(1));
        log.info("walletId {} new wallet {} balance: {}", contract1.getWalletId(), contract1.getName(), Utils.formatNanoValue(balance1));

        BigInteger balance2 = TestFaucet.topUpContract(tonlib, Address.of(nonBounceableAddress2), Utils.toNano(1));
        log.info("walletId {} new wallet {} balance: {}", contract2.getWalletId(), contract2.getName(), Utils.formatNanoValue(balance2));

        ExtMessageInfo extMessageInfo = contract1.deploy();
        assertThat(extMessageInfo.getError().getCode()).isZero();

        contract1.waitForDeployment(30);

        extMessageInfo = contract2.deploy();
        AssertionsForClassTypes.assertThat(extMessageInfo.getError().getCode()).isZero();

        contract2.waitForDeployment(30);

        WalletV3Config config = WalletV3Config.builder()
                .walletId(42)
                .seqno(contract1.getSeqno())
                .destination(Address.of(TestFaucet.BOUNCEABLE))
                .amount(Utils.toNano(0.8))
                .comment("testWalletV3R2-42")
                .build();

        // transfer coins from new wallet (back to faucet)
        extMessageInfo = contract1.send(config);
        AssertionsForClassTypes.assertThat(extMessageInfo.getError().getCode()).isZero();

        contract1.waitForBalanceChange(90);

        config = WalletV3Config.builder()
                .walletId(98)
                .seqno(contract2.getSeqno())
                .destination(Address.of(TestFaucet.BOUNCEABLE))
                .amount(Utils.toNano(0.7))
                .comment("testWalletV3R2-98")
                .build();

        extMessageInfo = contract2.send(config);
        AssertionsForClassTypes.assertThat(extMessageInfo.getError().getCode()).isZero();

        contract2.waitForBalanceChange(90);

        balance1 = contract1.getBalance();
        log.info("walletId {} new wallet {} balance: {}", contract1.getWalletId(), contract1.getName(), Utils.formatNanoValue(balance1));

        balance2 = contract2.getBalance();
        log.info("walletId {} new wallet {} balance: {}", contract2.getWalletId(), contract2.getName(), Utils.formatNanoValue(balance2));

        log.info("1 seqno {}", contract1.getSeqno());
        log.info("1 pubkey {}", contract1.getPublicKey());

        log.info("2 seqno {}", contract2.getSeqno());
        log.info("2 pubkey {}", contract2.getPublicKey());

        assertThat(contract1.getPublicKey()).isEqualTo(contract2.getPublicKey());

        log.info("txs of wallet1");
        RawTransactions txs = tonlib.getRawTransactions(bounceableAddress1, null, null);
        for (RawTransaction tx : txs.getTransactions()) {
            if (nonNull(tx.getIn_msg()) && (!tx.getIn_msg().getSource().getAccount_address().equals(""))) {
                log.info("{}, {} <<<<< {} : {}, comment: {} ", Utils.toUTC(tx.getUtime()),
                        tx.getIn_msg().getSource().getAccount_address(), tx.getIn_msg().getDestination().getAccount_address(),
<<<<<<< HEAD
                        Utils.formatNanoValue(tx.getIn_msg().getValue()), CellSlice.beginParse(Cell.fromHex(Utils.base64ToHexString(tx.getIn_msg().getMsg_data().getText()))).loadSnakeString());
=======
                        Utils.formatNanoValue(tx.getIn_msg().getValue()), tx.getIn_msg().getComment());
>>>>>>> 496888c2
            }
            if (nonNull(tx.getOut_msgs())) {
                for (RawMessage msg : tx.getOut_msgs()) {
                    log.info("{}, {} >>>>> {} : {}, comment: {}", Utils.toUTC(tx.getUtime()),
                            msg.getSource().getAccount_address(), msg.getDestination().getAccount_address(),
<<<<<<< HEAD
                            Utils.formatNanoValue(msg.getValue()), CellSlice.beginParse(Cell.fromHex(Utils.base64ToHexString(msg.getMsg_data().getText()))).loadSnakeString());
                }
            }
        }
//        CellSlice.beginParse(Cell.fromHex(Utils.base64ToHexString()).loadSnakeString()
=======
                            Utils.formatNanoValue(msg.getValue()), msg.getComment());
                }
            }
        }
>>>>>>> 496888c2
        log.info("txs of wallet2");
        txs = tonlib.getRawTransactions(bounceableAddress2, null, null);
        for (RawTransaction tx : txs.getTransactions()) {
            if (nonNull(tx.getIn_msg()) && (!tx.getIn_msg().getSource().getAccount_address().equals(""))) {
                log.info("{}, {} <<<<< {} : {}, comment: {} ", Utils.toUTC(tx.getUtime()),
                        tx.getIn_msg().getSource().getAccount_address(), tx.getIn_msg().getDestination().getAccount_address(),
<<<<<<< HEAD
                        Utils.formatNanoValue(tx.getIn_msg().getValue()), CellSlice.beginParse(Cell.fromHex(Utils.base64ToHexString(tx.getIn_msg().getMsg_data().getText()))).loadSnakeString());
=======
                        Utils.formatNanoValue(tx.getIn_msg().getValue()), tx.getIn_msg().getComment());
>>>>>>> 496888c2
            }
            if (nonNull(tx.getOut_msgs())) {
                for (RawMessage msg : tx.getOut_msgs()) {
                    log.info("{}, {} >>>>> {} : {}, comment: {}", Utils.toUTC(tx.getUtime()),
                            msg.getSource().getAccount_address(), msg.getDestination().getAccount_address(),
<<<<<<< HEAD
                            Utils.formatNanoValue(msg.getValue()), CellSlice.beginParse(Cell.fromHex(Utils.base64ToHexString(msg.getMsg_data().getText()))).loadSnakeString());
=======
                            Utils.formatNanoValue(msg.getValue()), msg.getComment());
>>>>>>> 496888c2
                }
            }
        }
    }

    /*
     * addr - EQA-XwAkPLS-i4s9_N5v0CXGVFecw7lZV2rYeXDAimuWi9zI
     * pub key - 2c188d86ba469755554baad436663b8073145b29f117550432426c513e7c582a
     * prv key - c67cf48806f08929a49416ebebd97078100540ac8a3283646222b4d958b3e9e22c188d86ba469755554baad436663b8073145b29f117550432426c513e7c582a
     */
    @Test
    public void testWallet() throws InterruptedException {
        WalletV3R2 contract = WalletV3R2.builder()
                .tonlib(tonlib)
                .walletId(42)
                .build();
        log.info("pub key: {}", Utils.bytesToHex(contract.getKeyPair().getPublicKey()));
        log.info("prv key: {}", Utils.bytesToHex(contract.getKeyPair().getSecretKey()));

        BigInteger balance = TestFaucet.topUpContract(tonlib, contract.getAddress(), Utils.toNano(1));
        log.info("walletId {} new wallet {} balance: {}", contract.getWalletId(), contract.getName(), Utils.formatNanoValue(balance));

        contract.deploy();
        contract.waitForDeployment(60);
    }
}<|MERGE_RESOLUTION|>--- conflicted
+++ resolved
@@ -139,49 +139,29 @@
             if (nonNull(tx.getIn_msg()) && (!tx.getIn_msg().getSource().getAccount_address().equals(""))) {
                 log.info("{}, {} <<<<< {} : {}, comment: {} ", Utils.toUTC(tx.getUtime()),
                         tx.getIn_msg().getSource().getAccount_address(), tx.getIn_msg().getDestination().getAccount_address(),
-<<<<<<< HEAD
-                        Utils.formatNanoValue(tx.getIn_msg().getValue()), CellSlice.beginParse(Cell.fromHex(Utils.base64ToHexString(tx.getIn_msg().getMsg_data().getText()))).loadSnakeString());
-=======
                         Utils.formatNanoValue(tx.getIn_msg().getValue()), tx.getIn_msg().getComment());
->>>>>>> 496888c2
             }
             if (nonNull(tx.getOut_msgs())) {
                 for (RawMessage msg : tx.getOut_msgs()) {
                     log.info("{}, {} >>>>> {} : {}, comment: {}", Utils.toUTC(tx.getUtime()),
                             msg.getSource().getAccount_address(), msg.getDestination().getAccount_address(),
-<<<<<<< HEAD
-                            Utils.formatNanoValue(msg.getValue()), CellSlice.beginParse(Cell.fromHex(Utils.base64ToHexString(msg.getMsg_data().getText()))).loadSnakeString());
-                }
-            }
-        }
-//        CellSlice.beginParse(Cell.fromHex(Utils.base64ToHexString()).loadSnakeString()
-=======
                             Utils.formatNanoValue(msg.getValue()), msg.getComment());
                 }
             }
         }
->>>>>>> 496888c2
         log.info("txs of wallet2");
         txs = tonlib.getRawTransactions(bounceableAddress2, null, null);
         for (RawTransaction tx : txs.getTransactions()) {
             if (nonNull(tx.getIn_msg()) && (!tx.getIn_msg().getSource().getAccount_address().equals(""))) {
                 log.info("{}, {} <<<<< {} : {}, comment: {} ", Utils.toUTC(tx.getUtime()),
                         tx.getIn_msg().getSource().getAccount_address(), tx.getIn_msg().getDestination().getAccount_address(),
-<<<<<<< HEAD
-                        Utils.formatNanoValue(tx.getIn_msg().getValue()), CellSlice.beginParse(Cell.fromHex(Utils.base64ToHexString(tx.getIn_msg().getMsg_data().getText()))).loadSnakeString());
-=======
                         Utils.formatNanoValue(tx.getIn_msg().getValue()), tx.getIn_msg().getComment());
->>>>>>> 496888c2
             }
             if (nonNull(tx.getOut_msgs())) {
                 for (RawMessage msg : tx.getOut_msgs()) {
                     log.info("{}, {} >>>>> {} : {}, comment: {}", Utils.toUTC(tx.getUtime()),
                             msg.getSource().getAccount_address(), msg.getDestination().getAccount_address(),
-<<<<<<< HEAD
-                            Utils.formatNanoValue(msg.getValue()), CellSlice.beginParse(Cell.fromHex(Utils.base64ToHexString(msg.getMsg_data().getText()))).loadSnakeString());
-=======
                             Utils.formatNanoValue(msg.getValue()), msg.getComment());
->>>>>>> 496888c2
                 }
             }
         }
