--- conflicted
+++ resolved
@@ -270,13 +270,10 @@
                 for (RawMessage msg : tx.getOut_msgs()) {
                     String msgBodyText;
                     if (nonNull(msg.getMsg_data().getBody())) {
-                        Cell c = Cell.fromBoc(Utils.base64ToUnsignedBytes(msg.getMsg_data().getBody()));
+                        Cell c = Cell.fromBoc(Utils.base64ToBytes(msg.getMsg_data().getBody()));
                         msgBodyText = c.print();
                     } else {
-<<<<<<< HEAD
-=======
 //                        msgBodyText = Utils.base64ToString(msg.getMessage());
->>>>>>> f7c54341
                         msgBodyText = msg.getMessage();
                     }
                     log.info(">>>>> {} - {} : {}, msgBody cell/text {}, memo {}, memoHex {}", msg.getSource().getAccount_address(), msg.getDestination().getAccount_address(), Utils.formatNanoValue(msg.getValue()), StringUtils.normalizeSpace(msgBodyText), msg.getMessage(), msg.getMessageHex());
@@ -284,7 +281,7 @@
             }
         }
 
-        assertThat(rawTransactions.getTransactions().size()).isLessThan(11);
+        assertThat(rawTransactions.getTransactions().size()).isLessThan(10);
     }
 
     @Test
